--- conflicted
+++ resolved
@@ -5,12 +5,8 @@
 	"context"
 	"fmt"
 	"io"
-<<<<<<< HEAD
-	"strings"
-=======
 	"sync"
 	"time"
->>>>>>> 8777d275
 )
 
 // PushResult contains information about a successful push operation.
@@ -150,11 +146,6 @@
 
 // Start is called when push begins
 func (s *StderrProgressReporter) Start(imageRef string, totalLayers int) {
-<<<<<<< HEAD
-	if s.Out != nil {
-		fmt.Fprintf(s.Out, "Pushing %s (%d layers)...\n", imageRef, totalLayers)
-	}
-=======
 	if s.Out == nil {
 		return
 	}
@@ -168,20 +159,10 @@
 	s.startTime = time.Now()
 
 	fmt.Fprintf(s.Out, "Pushing %s (%d layers)...\n", imageRef, totalLayers)
->>>>>>> 8777d275
 }
 
 // LayerProgress reports layer upload progress at milestones (25%, 50%, 75%)
 func (s *StderrProgressReporter) LayerProgress(layerDigest string, current, total int64) {
-<<<<<<< HEAD
-	if s.Out != nil && total > 0 {
-		percent := (current * 100) / total
-
-		// Report at 25% milestones
-		if percent%25 == 0 && percent > 0 {
-			shortDigest := shortenDigest(layerDigest, 12)
-			fmt.Fprintf(s.Out, "  %s: %d%%\n", shortDigest, percent)
-=======
 	if s.Out == nil || total <= 0 {
 		return
 	}
@@ -209,19 +190,12 @@
 				shortDigest, newPercent,
 				s.formatBytes(current), s.formatBytes(total))
 			break
->>>>>>> 8777d275
 		}
 	}
 }
 
 // LayerComplete marks a layer as done
 func (s *StderrProgressReporter) LayerComplete(layerDigest string) {
-<<<<<<< HEAD
-	if s.Out != nil {
-		shortDigest := shortenDigest(layerDigest, 12)
-		fmt.Fprintf(s.Out, "  %s: done\n", shortDigest)
-	}
-=======
 	if s.Out == nil {
 		return
 	}
@@ -235,16 +209,10 @@
 
 	shortDigest := s.shortenDigest(layerDigest)
 	fmt.Fprintf(s.Out, "  %s: done\n", shortDigest)
->>>>>>> 8777d275
 }
 
 // Complete reports successful completion
 func (s *StderrProgressReporter) Complete(result *PushResult) {
-<<<<<<< HEAD
-	if s.Out != nil {
-		fmt.Fprintf(s.Out, "Push complete: %s\n", result.Digest)
-	}
-=======
 	if s.Out == nil {
 		return
 	}
@@ -255,32 +223,10 @@
 	elapsed := time.Since(s.startTime).Round(time.Millisecond)
 	fmt.Fprintf(s.Out, "Push complete: %s (%s in %v)\n",
 		result.Digest, s.formatBytes(result.Size), elapsed)
->>>>>>> 8777d275
 }
 
 // Error reports push failure
 func (s *StderrProgressReporter) Error(err error) {
-<<<<<<< HEAD
-	if s.Out != nil {
-		fmt.Fprintf(s.Out, "Push failed: %v\n", err)
-	}
-}
-
-// shortenDigest truncates a digest to a maximum length
-// removing the algorithm prefix if present (e.g., "sha256:" prefix)
-func shortenDigest(digest string, maxLen int) string {
-	// Remove algorithm prefix if present
-	if idx := strings.Index(digest, ":"); idx != -1 && idx < 10 {
-		digest = digest[idx+1:]
-	}
-
-	// Truncate to maxLen
-	if len(digest) > maxLen {
-		return digest[:maxLen]
-	}
-
-	return digest
-=======
 	if s.Out == nil {
 		return
 	}
@@ -325,5 +271,4 @@
 	default:
 		return fmt.Sprintf("%d B", bytes)
 	}
->>>>>>> 8777d275
 }